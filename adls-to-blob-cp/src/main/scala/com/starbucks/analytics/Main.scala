--- conflicted
+++ resolved
@@ -1,41 +1,30 @@
 package com.starbucks.analytics
 
-import java.io.{ByteArrayOutputStream, FileOutputStream}
+import java.io.ByteArrayOutputStream
 
 import com.microsoft.azure.datalake.store.ADLFileInputStream
-<<<<<<< HEAD
-import com.microsoft.azure.keyvault.extensions.KeyVaultKeyResolver
 import com.microsoft.azure.storage.{AccessCondition, OperationContext}
-import com.microsoft.azure.storage.blob.{BlobEncryptionPolicy, BlobInputStream, BlobRequestOptions, CloudBlockBlob}
+import com.microsoft.azure.storage.blob.{BlobEncryptionPolicy, BlobRequestOptions, CloudBlockBlob}
 import com.starbucks.analytics.adls.{ADLSConnectionInfo, ADLSManager}
 import com.starbucks.analytics.blob.{BlobConnectionInfo, BlobManager}
 import com.starbucks.analytics.eventhub.{Event, EventHubConnectionInfo, EventHubManager}
 import com.starbucks.analytics.keyvault.{KeyVaultConnectionInfo, KeyVaultManager}
-=======
-import com.microsoft.azure.storage.{ AccessCondition, OperationContext }
-import com.microsoft.azure.storage.blob.{ BlobEncryptionPolicy, BlobRequestOptions, CloudBlockBlob }
-import com.starbucks.analytics.adls.{ ADLSConnectionInfo, ADLSManager }
-import com.starbucks.analytics.blob.{ BlobConnectionInfo, BlobManager }
-import com.starbucks.analytics.eventhub.{ Event, EventHubConnectionInfo, EventHubManager }
-import com.starbucks.analytics.keyvault.{ KeyVaultConnectionInfo, KeyVaultManager }
->>>>>>> 309e70ce
 import com.typesafe.scalalogging.Logger
 
 import scala.collection.mutable
 import scala.collection.parallel.ForkJoinTaskSupport
 import scala.collection.parallel.mutable.ParSeq
-import scala.util.{ Failure, Success, Try }
+import scala.util.{Failure, Success, Try}
 
 /**
- * Entry point for the application
- */
+  * Entry point for the application
+  */
 object Main {
   val logger = Logger("Main")
   var successMap = new mutable.LinkedHashMap[String, (Boolean, Option[(String, String)])]()
 
   /**
     * Entry point
-    *
     * @param args Command line arguments
     */
   def main(args: Array[String]) {
@@ -139,16 +128,16 @@
     *
     * @param adlsConnectionInfo Azure Data Lake Store Connection Information
     * @param blobConnectionInfo Azure Data Blob Store Connection Information
-    * @param conf               Tool configuration
-    * @param sourceFile         File to upload
+    * @param conf Tool configuration
+    * @param sourceFile File to upload
     * @return
     */
   def upload(
-              adlsConnectionInfo: ADLSConnectionInfo,
-              blobConnectionInfo: BlobConnectionInfo,
+              adlsConnectionInfo:     ADLSConnectionInfo,
+              blobConnectionInfo:     BlobConnectionInfo,
               keyVaultConnectionInfo: KeyVaultConnectionInfo,
-              conf: Conf,
-              sourceFile: String
+              conf:                   Conf,
+              sourceFile:             String
             ): (Boolean, Option[(String, String)]) = {
     var success = false
     var uriAndToken: Option[(String, String)] = None
@@ -172,7 +161,6 @@
       keyVaultConnectionInfo,
       conf.keyVaultResourceUri()
     )
-
 
     BlobManager.getBlockBlobReference(
       blobConnectionInfo,
@@ -201,9 +189,12 @@
             blobRequestOptions,
             operationContext
           )
+          // Decrypt using the resolver.
+          println(blockBlobReference.downloadText(null, null, blobRequestOptions, operationContext))
+          val outStream = new ByteArrayOutputStream()
+          blockBlobReference.download(outStream, null, blobRequestOptions, null)
+          println(new String(outStream.toByteArray))
         }
-<<<<<<< HEAD
-
         ADLSManager.withAzureDataLakeStoreFileStream[Boolean](
           adlsConnectionInfo,
           sourceFile,
@@ -232,55 +223,6 @@
                 case Success(result) =>
                   uriAndToken = Some((result._1, result._2))
                   success = true
-=======
-        case Success(blockBlobReference: CloudBlockBlob) => {
-          def fn(stream: ADLFileInputStream) = {
-            val blobEncryptionPolicy = new BlobEncryptionPolicy(keyVaultKey.get, null)
-            val blobRequestOptions = new BlobRequestOptions()
-            val operationContext = new OperationContext()
-            blobRequestOptions.setConcurrentRequestCount(100)
-            blobRequestOptions.setEncryptionPolicy(blobEncryptionPolicy)
-            operationContext.setLoggingEnabled(true)
-            blockBlobReference.upload(
-              stream,
-              -1,
-              null,
-              blobRequestOptions,
-              operationContext
-            )
-          }
-          ADLSManager.withAzureDataLakeStoreFileStream[Boolean](
-            adlsConnectionInfo,
-            sourceFile,
-            fn
-          ) match {
-            case Failure(exception) =>
-              logger.error(s"Error uploading to block blob $sourceFile" +
-                s" in container ${conf.blobStoreContainerName}" +
-                s" in storage account ${blobConnectionInfo.accountName}." +
-                s" Exception: $exception")
-              success = false
-            case Success(value) =>
-              if (value) {
-                logger.info(s"Trying to generate shared access signature for block blob" +
-                  s" $sourceFile in containers ${conf.blobStoreContainerName}")
-                Try(BlobManager.getSharedAccessSignatureToken(
-                  blockBlobReference,
-                  conf.tokenExpiration()
-                )) match {
-                  case Failure(exception) =>
-                    logger.error(s"Error getting a shared access signature token" +
-                      s" for block blob $sourceFile in container" +
-                      s" ${conf.blobStoreContainerName} in storage account " +
-                      s" ${blobConnectionInfo.accountName}. Exception: $exception")
-                    success = false
-                  case Success(result) =>
-                    uriAndToken = Some((result._1, result._2))
-                    success = true
-                }
-              } else {
-                success = false
->>>>>>> 309e70ce
               }
             } else {
               success = false
@@ -293,16 +235,16 @@
   }
 
   /**
-   * Return a list of files from the source
-   *
-   * @param conf Configuration
-   * @param adlsConnectionInfo Connection Information for
-   *                           Azure Data Lake Store
-   */
+    * Return a list of files from the source
+    *
+    * @param conf Configuration
+    * @param adlsConnectionInfo Connection Information for
+    *                           Azure Data Lake Store
+    */
   def getListOfFiles(
-    conf:               Conf,
-    adlsConnectionInfo: ADLSConnectionInfo
-  ): mutable.ListBuffer[String] = {
+                      conf:               Conf,
+                      adlsConnectionInfo: ADLSConnectionInfo
+                    ): mutable.ListBuffer[String] = {
     // Set up the source structure that this tool needs to
     // operate on
     var listOfFiles = new mutable.ListBuffer[String]()
